--- conflicted
+++ resolved
@@ -82,8 +82,6 @@
         pattern: pattern ?? this.pattern,
         edgePoints: edgePoints ?? this.edgePoints,
         number: number ?? this.number,
-<<<<<<< HEAD
-=======
       );
 
   @override
@@ -98,7 +96,6 @@
         this,
         startPoint: startPoint,
         endPoint: endPoint,
->>>>>>> 13b7a61e
       );
     }
   }

import 'package:deriv_chart/deriv_chart.dart';

/// ScrollToLastTick callback.

typedef OnScrollToLastTick = Function({required bool animate});
<<<<<<< HEAD
=======

/// Scale callback;
typedef OnScale = double? Function(double);

/// Scroll callback;
typedef OnScroll = Function(double);

/// To get X position
typedef GetXFromEpoch = double? Function(int);

/// To get Y position
typedef GetYFromQuote = double? Function(double);

/// To get epoch
typedef GetEpochFromX = int? Function(double);

/// To get quote
typedef GetQuoteFromY = double? Function(double);

/// To get overlay/bottom series
typedef GetSeriesList = List<Series>? Function();

/// To get overlay/bottom configs
typedef GetConfigsList = List<AddOnConfig>? Function();

/// Toggles data fit mode
typedef ToggleDataFitMode = Function({required bool enableDataFit});

/// To get msPerPx
typedef GetMsPerPx = double? Function();
>>>>>>> 080a13d6

/// Chart widget's controller.
class ChartController {
  /// Called to scroll the current display chart to last tick.
  OnScrollToLastTick? onScrollToLastTick;

  /// Called to scale the chart
  OnScale? onScale;

  /// Called to scroll the chart
  OnScroll? onScroll;

  /// Called to toggle data fit mode
  ToggleDataFitMode? toggleDataFitMode;

  /// Called to get X position from epoch
  GetXFromEpoch? getXFromEpoch;

  /// Called to get Y position from quote
  GetYFromQuote? getYFromQuote;

  /// Called to get epoch from x position
  GetEpochFromX? getEpochFromX;

  /// Called to get quote from y position
  GetQuoteFromY? getQuoteFromY;

  /// Called to get overlay and bottom series
  GetSeriesList? getSeriesList;

  /// Called to get overlay and bottom configs
  GetConfigsList? getConfigsList;

  /// Called to get msPerPx
  GetMsPerPx? getMsPerPx;

  /// Scroll chart visible area to the newest data.
  void scrollToLastTick({bool animate = false}) =>
      onScrollToLastTick?.call(animate: animate);
<<<<<<< HEAD
=======

  /// Scales the chart.
  double? scale(double scale) => onScale?.call(scale);

  /// Scroll chart visible area.
  void scroll(double pxShift) => onScroll?.call(pxShift);
>>>>>>> 080a13d6
}<|MERGE_RESOLUTION|>--- conflicted
+++ resolved
@@ -3,8 +3,6 @@
 /// ScrollToLastTick callback.
 
 typedef OnScrollToLastTick = Function({required bool animate});
-<<<<<<< HEAD
-=======
 
 /// Scale callback;
 typedef OnScale = double? Function(double);
@@ -35,7 +33,6 @@
 
 /// To get msPerPx
 typedef GetMsPerPx = double? Function();
->>>>>>> 080a13d6
 
 /// Chart widget's controller.
 class ChartController {
@@ -75,13 +72,10 @@
   /// Scroll chart visible area to the newest data.
   void scrollToLastTick({bool animate = false}) =>
       onScrollToLastTick?.call(animate: animate);
-<<<<<<< HEAD
-=======
 
   /// Scales the chart.
   double? scale(double scale) => onScale?.call(scale);
 
   /// Scroll chart visible area.
   void scroll(double pxShift) => onScroll?.call(pxShift);
->>>>>>> 080a13d6
 }
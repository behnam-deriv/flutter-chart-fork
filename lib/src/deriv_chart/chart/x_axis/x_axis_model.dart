--- conflicted
+++ resolved
@@ -4,11 +4,8 @@
 
 import 'package:deriv_chart/src/deriv_chart/chart/helpers/functions/conversion.dart';
 import 'package:deriv_chart/src/models/tick.dart';
-<<<<<<< HEAD
 import 'package:deriv_chart/src/models/time_range.dart';
-=======
 import 'package:flutter/foundation.dart';
->>>>>>> 080a13d6
 import 'package:flutter/material.dart';
 
 import 'functions/calc_no_overlay_time_gaps.dart';
@@ -62,7 +59,6 @@
     bool startWithDataFitMode = false,
     int? minEpoch,
     int? maxEpoch,
-    double? maxCurrentTickOffset,
     double? msPerPx,
     double? minIntervalWidth,
     double? maxIntervalWidth,
@@ -83,7 +79,7 @@
     _granularity = granularity;
     _msPerPx = msPerPx ?? _defaultMsPerPx;
     _isLive = isLive;
-    _maxCurrentTickOffset = maxCurrentTickOffset ?? 150;
+    _maxCurrentTickOffset = maxCurrentTickOffset;
     _rightBoundEpoch = _maxRightBoundEpoch;
     _dataFitMode = startWithDataFitMode;
     _minIntervalWidth = minIntervalWidth ?? 1;
@@ -106,13 +102,11 @@
       });
   }
 
-<<<<<<< HEAD
   /// Max distance between [rightBoundEpoch] and [_nowEpoch] in pixels.
   /// Limits panning to the right.
   final double maxCurrentTickOffset;
-=======
+
   late double _minIntervalWidth;
->>>>>>> 080a13d6
 
   late double _maxIntervalWidth;
 

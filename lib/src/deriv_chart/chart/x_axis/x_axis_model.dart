// ignore_for_file: unnecessary_getters_setters

import 'dart:math';

import 'package:deriv_chart/src/deriv_chart/chart/helpers/functions/conversion.dart';
import 'package:deriv_chart/src/models/tick.dart';
import 'package:deriv_chart/src/models/time_range.dart';
import 'package:flutter/foundation.dart';
import 'package:flutter/material.dart';

import 'functions/calc_no_overlay_time_gaps.dart';
import 'gaps/gap_manager.dart';
import 'gaps/helpers.dart';
import 'grid/calc_time_grid.dart';

/// Will stop auto-panning when the last tick has reached to this offset from
/// the [XAxisModel.leftBoundEpoch].
const double autoPanOffset = 30;

/// Padding around data used in data-fit mode.
const EdgeInsets defaultDataFitPadding = EdgeInsets.only(left: 16, right: 120);

/// Modes that control chart's zoom and scroll behaviour without user
/// interaction.
enum ViewingMode {
  /// Keeps current tick visible.
  ///
  /// This mode is enabled when `isLive` is `true` and current tick is visible.
  /// It works by keeping the x coordinate of
  /// `DateTime.now().millisecondsSinceEpoch` constant.
  /// Meaning, if a line is drawn at `DateTime.now().millisecondsSinceEpoch`
  /// on each frame in this mode, it will appear stationary.
  followCurrentTick,

  /// Keeps all of the data visible.
  ///
  /// This mode is used for contract details.
  fitData,

  /// Keeps scrolling left or right with constant speed.
  ///
  /// Negative speed scrolls the chart back, positive scrolls forward.
  constantScrollSpeed,

  /// Scroll and zoom only change with user gestures.
  stationary,
}

/// State and methods of chart's x-axis.
class XAxisModel extends ChangeNotifier {
  /// Creates x-axis model for live chart.
  XAxisModel({
    required List<Tick> entries,
    required int granularity,
    required AnimationController animationController,
    required bool isLive,
    required double maxCurrentTickOffset,
    this.defaultIntervalWidth = 20,
    bool startWithDataFitMode = false,
    int? minEpoch,
    int? maxEpoch,
    double? msPerPx,
    double? minIntervalWidth,
    double? maxIntervalWidth,
    EdgeInsets? dataFitPadding,
    this.onScale,
    this.onScroll,
  }) {
    _maxCurrentTickOffset = maxCurrentTickOffset;

    _nowEpoch = entries.isNotEmpty
        ? entries.last.epoch
        : DateTime.now().millisecondsSinceEpoch;

    _minEpoch =
        minEpoch ?? (entries.isNotEmpty ? entries.first.epoch : _nowEpoch);
    _maxEpoch =
        maxEpoch ?? (entries.isNotEmpty ? entries.last.epoch : _nowEpoch);

    _lastEpoch = DateTime.now().millisecondsSinceEpoch;
    _granularity = granularity;
    _msPerPx = msPerPx ?? _defaultMsPerPx;
    _isLive = isLive;
    _maxCurrentTickOffset = maxCurrentTickOffset;
    _rightBoundEpoch = _maxRightBoundEpoch;
    _dataFitMode = startWithDataFitMode;
    _minIntervalWidth = minIntervalWidth ?? 1;
    _maxIntervalWidth = maxIntervalWidth ?? 80;

    _dataFitPadding = dataFitPadding ?? defaultDataFitPadding;

    _updateEntries(entries);

    _scrollAnimationController = animationController
      ..addListener(() {
        final double diff =
            _scrollAnimationController.value - (_prevScrollAnimationValue ?? 0);
        scrollBy(diff);

        if (hasHitLimit) {
          _scrollAnimationController.stop();
        }
        _prevScrollAnimationValue = _scrollAnimationController.value;
      });
  }

  double _maxCurrentTickOffset = 200;

  late double _minIntervalWidth;

  late double _maxIntervalWidth;

  /// Padding around data used in data-fit mode.
  late EdgeInsets _dataFitPadding;

  /// Default to this interval width on granularity change.
  final double defaultIntervalWidth;

  /// Max distance between [rightBoundEpoch] and [_nowEpoch] in pixels.
  /// Limits panning to the right.
  late double _maxCurrentTickOffset;

  late bool _isLive;

  /// for calculating time between two frames
  late int _lastEpoch;

  /// Whether the chart is live.
  bool get isLive => _isLive;

  /// Canvas width.
  double? width;

  /// Called on scale.
  final VoidCallback? onScale;

  /// Called on scroll.
  final VoidCallback? onScroll;

  List<Tick>? _entries;

  late int _minEpoch, _maxEpoch;

  final GapManager _gapManager = GapManager();
  late AnimationController _scrollAnimationController;
  double? _prevScrollAnimationValue;
  bool _autoPanEnabled = true;
  late bool _dataFitMode;
  double _msPerPx = 1000;
  double? _prevMsPerPx;
  late int _granularity;
  late int _nowEpoch;
  late int _rightBoundEpoch;
  double _panSpeed = 0;

  /// Difference in milliseconds between two consecutive candles/points.
  int get granularity => _granularity;

  /// Epoch value of the leftmost chart's edge.
  int get leftBoundEpoch => _shiftEpoch(rightBoundEpoch, -width!);

  /// Epoch value of the rightmost chart's edge. Including quote labels area.
  int get rightBoundEpoch => _rightBoundEpoch;

  set rightBoundEpoch(int value) => _rightBoundEpoch = value;

  /// Current scrolling lower bound.
  int get _minRightBoundEpoch => _shiftEpoch(_minEpoch, _maxCurrentTickOffset);

  /// Current scrolling upper bound.
  int get _maxRightBoundEpoch => _shiftEpoch(_maxEpoch, _maxCurrentTickOffset);

  /// Has hit left or right panning limit.
  bool get hasHitLimit =>
      rightBoundEpoch == _maxRightBoundEpoch ||
      rightBoundEpoch == _minRightBoundEpoch;

  bool get _followCurrentTick =>
      _autoPanEnabled &&
      isLive &&
      rightBoundEpoch > _nowEpoch &&
      _currentTickFarEnoughFromLeftBound;

  bool get _currentTickFarEnoughFromLeftBound =>
      _entries!.isEmpty ||
      _entries!.last.epoch > _shiftEpoch(leftBoundEpoch, autoPanOffset);

  /// Current scale value.
  double get msPerPx => _msPerPx;

  /// Min value for [_msPerPx]. Limits zooming in.
  double get _minMsPerPx => _granularity / _maxIntervalWidth;

  /// Max value for [_msPerPx]. Limits zooming out.
  double get _maxMsPerPx => _granularity / _minIntervalWidth;

  /// Starting value for [_msPerPx].
  double get _defaultMsPerPx => _granularity / defaultIntervalWidth;

  /// Whether data fit mode is enabled.
  /// Doesn't mean it is currently active viewing mode.
  /// Check [_currentViewingMode].
  bool get dataFitEnabled => _dataFitMode;

  /// Current mode that controls chart's zooming and scrolling behaviour.
  ViewingMode get _currentViewingMode {
    if (_panSpeed != 0) {
      return ViewingMode.constantScrollSpeed;
    }
    if (_dataFitMode) {
      return ViewingMode.fitData;
    }
    if (_followCurrentTick) {
      return ViewingMode.followCurrentTick;
    }
    return ViewingMode.stationary;
  }

  /// Called on each tick's curve animation
  /// Updates scroll position if the [_currentViewingMode] in follow mode.
  void scrollAnimationListener(int offsetEpoch) {
    _nowEpoch = (_entries?.isNotEmpty ?? false)
        ? _entries!.last.epoch
        : _nowEpoch + offsetEpoch;

    if (_currentViewingMode == ViewingMode.followCurrentTick) {
      _scrollTo(_rightBoundEpoch + offsetEpoch);
    }
  }

  /// Called on each frame.
  /// Updates zoom and scroll position based on current [_currentViewingMode].
  void onNewFrame(Duration _) {
    final int newNowTime = DateTime.now().millisecondsSinceEpoch;
    final int elapsedMs = newNowTime - _lastEpoch;
    _nowEpoch = (_entries?.isNotEmpty ?? false)
        ? _entries!.last.epoch
        : _nowEpoch + elapsedMs;
    // TODO(NA): Consider refactoring the switch with OOP pattern. https://refactoring.com/catalog/replaceConditionalWithPolymorphism.html
    switch (_currentViewingMode) {
      case ViewingMode.followCurrentTick:
        _scrollTo(_rightBoundEpoch + elapsedMs);
        break;
      case ViewingMode.fitData:
        fitAvailableData();
        break;
      case ViewingMode.constantScrollSpeed:
        scrollBy(_panSpeed * elapsedMs);
        break;
      case ViewingMode.stationary:
        break;
    }

    _lastEpoch = newNowTime;
  }

  /// Updates scrolling bounds and time gaps based on the main chart's entries.
  ///
  /// Should be called after [_updateGranularity] and [_updateIsLive].
  void _updateEntries(List<Tick>? entries) {
    if (entries == null) {
      return;
    }
    final bool firstLoad = _entries == null;

    final bool tickLoad = !firstLoad &&
        entries.length >= 2 &&
        _entries!.isNotEmpty &&
        entries[entries.length - 2] == _entries!.last;

    final bool historyLoad = !firstLoad &&
        entries.isNotEmpty &&
        _entries!.isNotEmpty &&
        entries.first != _entries!.first &&
        entries.last == _entries!.last &&
        _entries!.length < entries.length;

    final bool reload = !firstLoad && !tickLoad && !historyLoad;

    // Max difference between consecutive entries in milliseconds.
    final int maxDiff = max(
      granularity,
      // Time gap cannot be shorter than this.
      const Duration(minutes: 1).inMilliseconds,
    );

    if (firstLoad || reload) {
      _gapManager.replaceGaps(findGaps(entries, maxDiff));
    } else if (historyLoad) {
      // ------------- entries
      //         ----- _entries
      // ---------     prefix
      //        ↑↑
      //        AB
      // include B in prefix to detect gaps between A and B
      final List<Tick> prefix =
          entries.sublist(0, entries.length - _entries!.length + 1);
      _gapManager.insertInFront(findGaps(prefix, maxDiff));
    }

    // Sublist, so that [_entries] references the old list when [entries] is
    // modified in place.
    _entries = entries.sublist(0);

    // After switching between closed and open symbols, since their epoch range
    // might be without any overlap, scroll position on the new symbol might be
    // completely off where there is no data hence the chart will show just a
    // loading animation. Here we make sure that it's on-range.
    _clampRightBoundEpoch();
  }

  /// Resets scale and pan on granularity change.
  ///
  /// Should be called before [_updateEntries] and after [_updateIsLive]
  void _updateGranularity(int? newGranularity) {
    if (newGranularity == null || _granularity == newGranularity) {
      return;
    }
    _granularity = newGranularity;
    _msPerPx = _defaultMsPerPx;
    _scrollTo(_maxRightBoundEpoch);
  }

  /// Updates chart's isLive property.
  ///
  /// Should be called before [_updateGranularity] and [_updateEntries]
  void _updateIsLive(bool? isLive) {
    if (isLive == null || _isLive == isLive) {
      return;
    }
    _isLive = isLive;
  }

  /// Fits available data to screen and to disable data fit mode.
  void fitAvailableData() {
    _fitData();

    /// Switch to [ViewingMode.followCurrentTick] once reached zoom out
    /// limit.
    if (_msPerPx == _maxMsPerPx) {
      disableDataFit();
    }
  }

  /// Fits available data to screen.
  void _fitData() {
    if (width != null && (_entries?.isNotEmpty ?? false)) {
      final int lastEntryEpoch = _entries?.last.epoch ?? _nowEpoch;

      // `entries.length * granularity` gives ms duration with market gaps
      // excluded.
      final int msDataDuration = _entries!.length * granularity;
      final double pxTargetDataWidth = width! - _dataFitPadding.horizontal;

      _msPerPx =
          (msDataDuration / pxTargetDataWidth).clamp(_minMsPerPx, _maxMsPerPx);
      _scrollTo(_shiftEpoch(lastEntryEpoch, _dataFitPadding.right));
    }
  }

  /// Enables data fit viewing mode.
  void enableDataFit() {
    _dataFitMode = true;
    if (kIsWeb) {
      fitAvailableData();
    }

    notifyListeners();
  }

  /// Disables data fit viewing mode.
  void disableDataFit() {
    _dataFitMode = false;
    notifyListeners();
  }

  /// Sets [panSpeed] if input not null, otherwise sets to `0`.
  // ignore: use_setters_to_change_properties
  void pan(double panSpeed) => _panSpeed = panSpeed;

  /// Enables autopanning when current tick is visible.
  void enableAutoPan() {
    _autoPanEnabled = true;
    notifyListeners();
  }

  /// Disables autopanning when current tick is visible.
  /// E.g. crosshair disables autopan while it is visible.
  void disableAutoPan() {
    _autoPanEnabled = false;
    notifyListeners();
  }

  /// Convert ms to px using current scale.
  ///
  /// Doesn't take removed time gaps into account. Use [pxBetween] if you need
  /// to measure distance between two timestamps on the chart.
  double pxFromMs(int ms) => ms / _msPerPx;

  /// Px distance between two epochs on the x-axis.
  ///
  /// [leftEpoch] must be before [rightEpoch].
  double pxBetween(int leftEpoch, int rightEpoch) =>
      _gapManager.removeGaps(TimeRange(leftEpoch, rightEpoch)) / _msPerPx;

  /// Resulting epoch when given epoch value is shifted by given px amount
  /// on X-axis.
  ///
  /// Positive [pxShift] is shifting epoch into the future,
  /// and negative [pxShift] into the past.
  int _shiftEpoch(int epoch, double pxShift) => shiftEpochByPx(
        epoch: epoch,
        pxShift: pxShift,
        msPerPx: _msPerPx,
        gaps: _gapManager.gaps,
      );

  /// Get x position of epoch.
  double xFromEpoch(int epoch) {
    if (epoch <= rightBoundEpoch) {
      return width! - pxBetween(epoch, rightBoundEpoch);
    } else {
      return width! + pxBetween(rightBoundEpoch, epoch);
    }
  }

  /// Get epoch of x position.
  int epochFromX(double x) => _shiftEpoch(rightBoundEpoch, -width! + x);

  /// Called at the start of scale and pan gestures.
  void onScaleAndPanStart(ScaleStartDetails details) {
    _scrollAnimationController.stop();
    _prevMsPerPx = _msPerPx;

    // Exit data fit mode.
    disableDataFit();
  }

  /// Called when user is scaling the chart.
  void onScaleUpdate(ScaleUpdateDetails details) {
    if (_currentViewingMode == ViewingMode.followCurrentTick) {
      _scaleWithNowFixed(details);
    } else {
      _scaleWithFocalPointFixed(details);
    }
  }

  /// Called when user is panning the chart.
  void onPanUpdate(DragUpdateDetails details) {
    scrollBy(-details.delta.dx);
  }

  /// Called at the end of scale and pan gestures.
  void onScaleAndPanEnd(ScaleEndDetails details) {
    _triggerScrollMomentum(details.velocity);
  }

  /// Called to scale the chart
  void scale(double scale) {
    _msPerPx = (_prevMsPerPx! / scale).clamp(_minMsPerPx, _maxMsPerPx);
    onScale?.call();
    notifyListeners();
  }

  /// Called to scroll the chart
  void scrollBy(double pxShift) {
    _rightBoundEpoch = _shiftEpoch(_rightBoundEpoch, pxShift);
    _clampRightBoundEpoch();
    onScroll?.call();
    notifyListeners();
  }

  void _scaleWithNowFixed(ScaleUpdateDetails details) {
    final double nowToRightBound = pxBetween(_nowEpoch, rightBoundEpoch);
    scale(details.scale);
    _rightBoundEpoch = _shiftEpoch(_nowEpoch, nowToRightBound);
    _clampRightBoundEpoch();
  }

  void _scaleWithFocalPointFixed(ScaleUpdateDetails details) {
    final double focalToRightBound = width! - details.focalPoint.dx;
    final int focalEpoch = _shiftEpoch(rightBoundEpoch, -focalToRightBound);
    scale(details.scale);
    _rightBoundEpoch = _shiftEpoch(focalEpoch, focalToRightBound);
    _clampRightBoundEpoch();
  }

  void _scrollTo(int rightBoundEpoch) {
    if (width != null && _rightBoundEpoch != rightBoundEpoch) {
      _rightBoundEpoch = rightBoundEpoch;
      _clampRightBoundEpoch();
      onScroll?.call();
      notifyListeners();
    }
  }

  /// Animate scrolling to current tick.
  void scrollToLastTick({bool animate = true}) {
    final Duration duration =
        animate ? const Duration(milliseconds: 600) : Duration.zero;
    final int target = _shiftEpoch(
            // _lastEntryEpoch will be removed later.
            (_entries?.isNotEmpty ?? false) ? _entries!.last.epoch : _nowEpoch,
            _maxCurrentTickOffset) +
        duration.inMilliseconds;

    final double distance = target > _rightBoundEpoch
        ? pxBetween(_rightBoundEpoch, target)
        : pxBetween(target, _rightBoundEpoch);
    _rightBoundEpoch += 1;
    _prevScrollAnimationValue = 0;
    _scrollAnimationController
      ..value = 0
      ..animateTo(
        distance,
        curve: Curves.easeOut,
        duration: duration,
      );
  }

  void _triggerScrollMomentum(Velocity velocity) {
    final Simulation simulation = ClampingScrollSimulation(
      position: 0,
      velocity: -velocity.pixelsPerSecond.dx,
    );
    _prevScrollAnimationValue = 0;
    _scrollAnimationController.animateWith(simulation);
  }

  /// Keeps rightBoundEpoch in the valid range.
  void _clampRightBoundEpoch() {
    if (_minRightBoundEpoch <= _maxRightBoundEpoch) {
      _rightBoundEpoch =
          _rightBoundEpoch.clamp(_minRightBoundEpoch, _maxRightBoundEpoch);
    }
  }

  /// Updates the [XAxisModel] model variables.
  void update({
    bool? isLive,
    int? granularity,
    List<Tick>? entries,
    int? minEpoch,
    int? maxEpoch,
<<<<<<< HEAD
    EdgeInsets? dataFitPadding,
=======
    double? maxCurrentTickOffset,
>>>>>>> 9223f347
  }) {
    _updateIsLive(isLive);
    _updateGranularity(granularity);
    _updateEntries(entries);

    _minEpoch = minEpoch ?? _minEpoch;
    _maxEpoch = maxEpoch ?? _maxEpoch;
<<<<<<< HEAD
    _dataFitPadding = dataFitPadding ?? _dataFitPadding;
=======
    _maxCurrentTickOffset = maxCurrentTickOffset ?? _maxCurrentTickOffset;
>>>>>>> 9223f347
  }

  /// Returns a list of timestamps in the grid without any overlaps.
  List<DateTime> getNoOverlapGridTimestamps() {
    const double _minDistanceBetweenTimeGridLines = 80;
    // Calculate time labels' timestamps for current scale.
    final List<DateTime> _gridTimestamps = gridTimestamps(
      timeGridInterval: timeGridInterval(
        pxFromMs,
        minDistanceBetweenLines: _minDistanceBetweenTimeGridLines,
      ),
      leftBoundEpoch: leftBoundEpoch,
      rightBoundEpoch: rightBoundEpoch,
    );
    return calculateNoOverlapGridTimestamps(
      _gridTimestamps,
      _minDistanceBetweenTimeGridLines,
      pxBetween,
      _gapManager.isInGap,
    );
  }
}<|MERGE_RESOLUTION|>--- conflicted
+++ resolved
@@ -104,7 +104,6 @@
       });
   }
 
-  double _maxCurrentTickOffset = 200;
 
   late double _minIntervalWidth;
 
@@ -118,7 +117,7 @@
 
   /// Max distance between [rightBoundEpoch] and [_nowEpoch] in pixels.
   /// Limits panning to the right.
-  late double _maxCurrentTickOffset;
+  double _maxCurrentTickOffset = 200;
 
   late bool _isLive;
 
@@ -542,11 +541,8 @@
     List<Tick>? entries,
     int? minEpoch,
     int? maxEpoch,
-<<<<<<< HEAD
     EdgeInsets? dataFitPadding,
-=======
     double? maxCurrentTickOffset,
->>>>>>> 9223f347
   }) {
     _updateIsLive(isLive);
     _updateGranularity(granularity);
@@ -554,11 +550,8 @@
 
     _minEpoch = minEpoch ?? _minEpoch;
     _maxEpoch = maxEpoch ?? _maxEpoch;
-<<<<<<< HEAD
     _dataFitPadding = dataFitPadding ?? _dataFitPadding;
-=======
     _maxCurrentTickOffset = maxCurrentTickOffset ?? _maxCurrentTickOffset;
->>>>>>> 9223f347
   }
 
   /// Returns a list of timestamps in the grid without any overlaps.

import 'package:deriv_chart/src/theme/painting_styles/line_style.dart';
import 'package:flutter/material.dart';

import 'indicator_options.dart';

/// Alligator indicator options.
class AlligatorOptions extends IndicatorOptions {
  /// Initializes
  const AlligatorOptions({
    this.jawPeriod = 13,
    this.teethPeriod = 8,
    this.lipsPeriod = 5,
    this.showLines = true,
    this.showFractal = false,
<<<<<<< HEAD
  }) : super();
=======
    this.jawOffset = 8,
    this.teethOffset = 5,
    this.lipsOffset = 3,
    this.jawLineStyle = const LineStyle(color: Colors.blue),
    this.teethLineStyle = const LineStyle(color: Colors.red),
    this.lipsLineStyle = const LineStyle(color: Colors.green),
    bool showLastIndicator = false,
  }) : super(showLastIndicator: showLastIndicator);
>>>>>>> 080a13d6

  /// Smoothing period for jaw series
  final int jawPeriod;

  /// Smoothing period for teeth series
  final int teethPeriod;

  /// Smoothing period for lips series
  final int lipsPeriod;

  /// show alligator lins  or not
  final bool showLines;

  /// show fractal indicator or not
  final bool showFractal;

  /// Shift to future in jaw series
  final int jawOffset;

  /// Shift to future in teeth series
  final int teethOffset;

  /// Shift to future in lips series
  final int lipsOffset;

  /// Jaw line style.
  final LineStyle jawLineStyle;

  /// Teeth line style.
  final LineStyle teethLineStyle;

  /// Lips line style.
  final LineStyle lipsLineStyle;

  @override
  List<Object> get props => <Object>[
        jawPeriod,
        teethPeriod,
        lipsPeriod,
        showLines,
        showFractal,
        jawOffset,
        teethOffset,
        lipsOffset,
        jawLineStyle,
        teethLineStyle,
        lipsLineStyle,
      ];
}<|MERGE_RESOLUTION|>--- conflicted
+++ resolved
@@ -12,9 +12,6 @@
     this.lipsPeriod = 5,
     this.showLines = true,
     this.showFractal = false,
-<<<<<<< HEAD
-  }) : super();
-=======
     this.jawOffset = 8,
     this.teethOffset = 5,
     this.lipsOffset = 3,
@@ -23,7 +20,6 @@
     this.lipsLineStyle = const LineStyle(color: Colors.green),
     bool showLastIndicator = false,
   }) : super(showLastIndicator: showLastIndicator);
->>>>>>> 080a13d6
 
   /// Smoothing period for jaw series
   final int jawPeriod;

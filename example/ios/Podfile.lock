--- conflicted
+++ resolved
@@ -10,14 +10,9 @@
   - package_info (0.0.1):
     - Flutter
   - Reachability (3.2)
-<<<<<<< HEAD
-  - shared_preferences_ios (0.0.1):
-    - Flutter
-=======
   - shared_preferences_foundation (0.0.1):
     - Flutter
     - FlutterMacOS
->>>>>>> f14c2b3b
   - vibration (1.7.5):
     - Flutter
 
@@ -27,11 +22,7 @@
   - Flutter (from `Flutter`)
   - flutter_deriv_api (from `.symlinks/plugins/flutter_deriv_api/ios`)
   - package_info (from `.symlinks/plugins/package_info/ios`)
-<<<<<<< HEAD
-  - shared_preferences_ios (from `.symlinks/plugins/shared_preferences_ios/ios`)
-=======
   - shared_preferences_foundation (from `.symlinks/plugins/shared_preferences_foundation/ios`)
->>>>>>> f14c2b3b
   - vibration (from `.symlinks/plugins/vibration/ios`)
 
 SPEC REPOS:
@@ -49,32 +40,19 @@
     :path: ".symlinks/plugins/flutter_deriv_api/ios"
   package_info:
     :path: ".symlinks/plugins/package_info/ios"
-<<<<<<< HEAD
-  shared_preferences_ios:
-    :path: ".symlinks/plugins/shared_preferences_ios/ios"
-=======
   shared_preferences_foundation:
     :path: ".symlinks/plugins/shared_preferences_foundation/ios"
->>>>>>> f14c2b3b
   vibration:
     :path: ".symlinks/plugins/vibration/ios"
 
 SPEC CHECKSUMS:
   connectivity: c4130b2985d4ef6fd26f9702e886bd5260681467
   device_info: d7d233b645a32c40dfdc212de5cf646ca482f175
-<<<<<<< HEAD
-  Flutter: 50d75fe2f02b26cc09d224853bb45737f8b3214a
-  flutter_deriv_api: 9e29abd7cc5091b72303f9c8be549618415f1437
-  package_info: 873975fc26034f0b863a300ad47e7f1ac6c7ec62
-  Reachability: 33e18b67625424e47b6cde6d202dce689ad7af96
-  shared_preferences_ios: 548a61f8053b9b8a49ac19c1ffbc8b92c50d68ad
-=======
   Flutter: f04841e97a9d0b0a8025694d0796dd46242b2854
   flutter_deriv_api: 9e29abd7cc5091b72303f9c8be549618415f1437
   package_info: 873975fc26034f0b863a300ad47e7f1ac6c7ec62
   Reachability: 33e18b67625424e47b6cde6d202dce689ad7af96
   shared_preferences_foundation: 986fc17f3d3251412d18b0265f9c64113a8c2472
->>>>>>> f14c2b3b
   vibration: 7d883d141656a1c1a6d8d238616b2042a51a1241
 
 PODFILE CHECKSUM: ef19549a9bc3046e7bb7d2fab4d021637c0c58a3

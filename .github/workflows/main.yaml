name: Flutter Analyze, Test & Build

on:
  push:
    branches:
      - master
      - dev
  pull_request:
    branches:
      - "*"

concurrency:
  group: ${{ github.workflow }}-${{ github.event.pull_request.number || github.ref }}
  cancel-in-progress: true

jobs:
  build:
    runs-on: "ubuntu-latest"
    steps:
      - name: 📚 Git Checkout
        uses: actions/checkout@b4ffde65f46336ab88eb53be808477a3936bae11

      - name: ☕ Set Up Java 17
        uses: actions/setup-java@v3
        with:
          java-version: '17'
          distribution: 'temurin'

      - name: 🐦 Setup Flutter
        uses: subosito/flutter-action@48cafc24713cca54bbe03cdc3a423187d413aafa
        with:
          flutter-version: "3.24.1"
          channel: stable
          cache: true
          cache-key: flutter-:os:-:channel:-:version:-:arch:-:hash:-${{ hashFiles('**/pubspec.lock') }}

      - name: 📦 Install Dependencies
        run: flutter pub get

      - name: ✨ Check Formatting
        run: dart format --set-exit-if-changed .

      - name: 🕵️ Analyze
        run: flutter analyze --no-fatal-infos

      - name: 🧪 Run Tests
        run: flutter test

      - name: Build Example app
        working-directory: ./example
        run: flutter build apk --target-platform android-arm,android-arm64,android-x64
        
      - name: 📦 Upload APK Artifact
        uses: actions/upload-artifact@v4
        with:
          name: apk-build
<<<<<<< HEAD
          path: build/app/outputs/flutter-apk/app-*-release.apk
=======
          path: example/build/app/outputs/flutter-apk/app-release.apk
>>>>>>> 49b366e7
          retention-days: 1<|MERGE_RESOLUTION|>--- conflicted
+++ resolved
@@ -54,9 +54,5 @@
         uses: actions/upload-artifact@v4
         with:
           name: apk-build
-<<<<<<< HEAD
-          path: build/app/outputs/flutter-apk/app-*-release.apk
-=======
           path: example/build/app/outputs/flutter-apk/app-release.apk
->>>>>>> 49b366e7
           retention-days: 1